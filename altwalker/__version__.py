--- conflicted
+++ resolved
@@ -1,5 +1 @@
-<<<<<<< HEAD
-VERSION = "0.2.6-alpha"
-=======
-VERSION = "0.2.6"
->>>>>>> aa755d15
+VERSION = "0.2.7-alpha"