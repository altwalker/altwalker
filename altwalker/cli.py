import json

import click

import altwalker.graphwalker as graphwalker
from altwalker.exceptions import FailedTestsError, handle_errors
from altwalker.model import check_models, verify_code
from altwalker.planner import create_planner
from altwalker.executor import create_executor
from altwalker.walker import create_walker
from altwalker.reporter import Reporting, ClickReporter, PathReporter
from altwalker.init import init_project, generate_tests


CONTEXT_SETTINGS = dict(help_option_names=["--help", "-h"])

model_and_generator_option = click.option(
    "--model", "-m", "models",
    type=(click.Path(exists=True, dir_okay=False), str), required=True, multiple=True,
    help="The model, as a graphml/json file followed by generator with stop condition.")

model_file_option = click.option("--model", "-m", "models", type=click.Path(exists=True, dir_okay=False),
                                 required=True, multiple=True,
                                 help="The model, as a graphml/json file.")

start_element_option = click.option("--start-element", "-e",
                                    help="Sets the starting element in the first model.")

verbose_option = click.option("--verbose", "-o", default=False, is_flag=True,
                              help="Will also print the model data and the properties for each step.")

unvisted_option = click.option("--unvisited", "-u", default=False, is_flag=True,
                               help="Will also print the remaining unvisited elements in the model.")

blocked_option = click.option("--blocked", "-b", default=False, is_flag=True,
                              help="Will fiter out elements with the keyword BLOCKED.")

language_option = click.option("--language", "-l", type=click.Choice(["python", "c#", "dotnet"]),
                               help="The programming language of the tests.")

executor_option = click.option("--executor", "-x", "--language", "-l", "executor",
                               type=click.Choice(["python", "c#", "dotnet", "http"]),
                               default="python", show_default=True,
                               help="Configure the executor to be used.")

url_option = click.option("--url", default="http://localhost:5000/", show_default=True,
                          help="The url for the executor.")

report_path_option = click.option("--report-path", default=False, is_flag=True,
                                  help="Report the path.")


def add_options(options):
    def _add_options(func):
        for option in reversed(options):
            func = option(func)
        return func
    return _add_options


@click.group(context_settings=CONTEXT_SETTINGS)
@click.version_option(None, "--version", "-v", prog_name="AltWalker")
def cli():
    """A command line tool for running model-based tests."""


@cli.command()
@add_options([model_and_generator_option, blocked_option])
@handle_errors
def check(models, blocked):
    """Check and analyze model(s) for issues."""

    check_models(models, blocked=blocked)
    click.echo("No issues found with the model(s).")


@cli.command()
@click.argument("test_package", type=click.Path(exists=True))
@add_options([model_file_option, executor_option, url_option])
@handle_errors
def verify(test_package, models, url, **options):
    """Verify test code from TEST_PACAKGE against the model(s)."""

    executor = options["executor"]

    verify_code(test_package, executor, models, url)
    click.echo("No issues found with the code.")


@cli.command()
@click.argument("dest_dir", type=click.Path(exists=False))
@click.option("--model", "-m", "models", type=click.Path(exists=True, dir_okay=False),
              required=False, multiple=True,
              help="The model, as a graphml/json file.")
@click.option("--git/--no-git", " /-n", "git", default=True, is_flag=True,
              help="If set to true will initialize a git repository.", show_default=True)
@add_options([language_option])
@handle_errors
def init(dest_dir, models, git, language):
    """Initialize a new project."""

    init_project(dest_dir, language, models, git)


@cli.command()
@click.argument("dest_dir", type=click.Path(exists=False))
@add_options([model_file_option, language_option])
@handle_errors
def generate(dest_dir, models, language):
    """Generate test code template based on the given model(s)."""

    if language is None:
        language = "python"

    generate_tests(dest_dir, models, language)


@cli.command()
@click.argument("test_package", type=click.Path(exists=True))
@click.option("--port", "-p", default=8887,
              help="Sets the port of the GraphWalker service.")
@add_options([model_and_generator_option, start_element_option, executor_option, url_option,
              verbose_option, unvisted_option, blocked_option, report_path_option])
@handle_errors
def online(test_package, **options):
    """Run the tests from TEST_PACKAGE path using the GraphWalker online RESTFUL service."""

    executor = options.pop("executor")
    url = options.pop("url")

    run_command(test_package, executor, url, **options)


@cli.command()
@click.option("--output-file", "-f", type=click.File(mode="w", lazy=True, atomic=True),
              help="Output file.")
@add_options([model_and_generator_option, start_element_option, verbose_option, unvisted_option, blocked_option])
@handle_errors
def offline(**options):
    """Generate a test path once, that can be runned later."""

    for _, stop_condition in options["models"]:
        if "never" in stop_condition or "time_duration" in stop_condition:
            raise click.BadOptionUsage(
                "model",
                "Invalid stop condition: {}, never and time_duration are not allowed with offline."
                .format(stop_condition))

    steps = graphwalker.offline(
        models=options["models"],
        start_element=options["start_element"],
        verbose=options["verbose"],
        unvisited=options["unvisited"],
        blocked=options["blocked"])

    steps = json.dumps(steps, sort_keys=True, indent=4)
    click.echo(steps, file=options["output_file"])


@cli.command()
@click.argument("test_package", type=click.Path(exists=True))
@click.argument("steps_path", type=click.Path(exists=True, dir_okay=False))
@add_options([executor_option, url_option, report_path_option])
@handle_errors
def walk(test_package, steps_path, executor, url, report_path):
    """Run the tests from TEST_PACKAGE with steps from STEPS_PATH."""

    with open(steps_path) as f:
        steps = json.load(f)

    run_command(test_package, executor, url, steps=steps, report_path=report_path)


def create_reporters(path=False):
    reporting = Reporting()
    reporting.register("click", ClickReporter())

    if path:
        reporting.register("path", PathReporter())

    return reporting


def run_tests(path, executor, url=None, models=None, steps=None, port=None, start_element=None,
              verbose=False, unvisited=False, blocked=False, report_path=False):
    """Run tests.

    Args:
        path: Path to test code.
        executor: The type of executor to use.
        url: The url for the executor, if the executor type is ``http``.
        models: A sequence of tuples containing the ``model_path`` and the ``stop_condition``.
        steps: A sequence of steps.
        port: The port for the GraphWalker REST Service.
        verbose: Will run the GraphWalker command with the verbose flag.
        unvisited: Will run the GraphWalker command with the unvisited flag.
        blocked: Will run the GraphWalker command with the blocked flag.
    """

    planner = create_planner(models=models, steps=steps, port=port, start_element=start_element,
                             verbose=verbose, unvisited=unvisited, blocked=blocked)

    try:
        executor = create_executor(path, executor, url=url)
        try:
            reporter = create_reporters(path=report_path)
            walker = create_walker(planner, executor, reporter=reporter)
            walker.run()

            statistics = planner.get_statistics()
        finally:
            executor.kill()
    finally:
        planner.kill()

    return walker.status, statistics, reporter.report()


def run_command(path, executor, url=None, models=None, steps=None, port=None, start_element=None,
                verbose=False, unvisited=False, blocked=False, report_path=False):
    """Run tests and echo output."""

    click.echo("Running:")
    status, statistics, report = run_tests(path, executor, url, models=models, steps=steps,
                                           port=port, start_element=start_element, verbose=verbose,
                                           unvisited=unvisited, blocked=blocked, report_path=report_path)

    if statistics:
        click.echo("Statistics:")
        click.echo(json.dumps(statistics, sort_keys=True, indent=4))

<<<<<<< HEAD
    if statistics:
        click.echo("Statistics:")
        click.echo(json.dumps(statistics, sort_keys=True, indent=4))
=======
    if report:
        click.echo()
        click.echo("Report:")
        click.echo(json.dumps(report, sort_keys=True, indent=4))
>>>>>>> 49ff7f8d

    click.echo()
    click.secho("Status: {}".format(status), fg="green" if status else "red")

    if not status:
        raise FailedTestsError()<|MERGE_RESOLUTION|>--- conflicted
+++ resolved
@@ -229,16 +229,10 @@
         click.echo("Statistics:")
         click.echo(json.dumps(statistics, sort_keys=True, indent=4))
 
-<<<<<<< HEAD
-    if statistics:
-        click.echo("Statistics:")
-        click.echo(json.dumps(statistics, sort_keys=True, indent=4))
-=======
     if report:
         click.echo()
         click.echo("Report:")
         click.echo(json.dumps(report, sort_keys=True, indent=4))
->>>>>>> 49ff7f8d
 
     click.echo()
     click.secho("Status: {}".format(status), fg="green" if status else "red")
