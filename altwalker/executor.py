import os
import io
import sys
import abc
import time
import copy
import inspect
import traceback
import logging
import subprocess
import importlib
import importlib.util
from contextlib import redirect_stdout

import requests

from altwalker._utils import kill, get_command, url_join
from altwalker.exceptions import ExecutorException

logger = logging.getLogger(__name__)
loaded_package_path = None


def get_output(callable, *args, **kwargs):
    """Call a callable object and return the output from stdout, error message and
    traceback if an error occurred.

    Args:
        callable: The callable object to call.
        *args: The list of args for the calable.
        **kwargs: The dict of kwargs for the callable.

    Returns:
        A dict containing the output of the callable, and the error message with the trace
        if an error occurred::

            {
                "output": "",
                "error": {
                    "message": "",
                    "trace": ""
                }
            }
    """

    result = {}
    output = io.StringIO()

    with redirect_stdout(output):
        try:
            callable(*args, **kwargs)
        except Exception as e:
            result["error"] = {
                "message": str(e),
                "trace": str(traceback.format_exc())
            }

    result["output"] = output.getvalue()
    output.close()

    return result


def _pop_previously_loaded_modules(path, package):
    global loaded_package_path

    if loaded_package_path is not None:
        for module_key in list(sys.modules):
            if module_key.startswith(package + ".") and \
                    sys.modules[module_key].__file__.startswith(loaded_package_path):
                sys.modules.pop(module_key)
    loaded_package_path = os.path.join(path, package, "")


def load(path, package, module):
    """Load a module from a package at a given path."""
<<<<<<< HEAD
    if not package:
        raise Exception("Package to load is required")
=======

    if not package:
        raise ValueError("Package to load is required")
>>>>>>> aa755d15

    _pop_previously_loaded_modules(path, package)

    importlib.invalidate_caches()

    # load package
    spec = importlib.util.spec_from_file_location(package, os.path.join(path, package, "__init__.py"))
    loaded_module = spec.loader.load_module()
    spec.loader.exec_module(loaded_module)

    sys.modules[spec.name] = loaded_module

    # load module
    spec = importlib.util.spec_from_file_location(
        "{}.{}".format(package, module),
        os.path.join(path, package, "{}.py".format(module)))
    loaded_module = spec.loader.load_module()

    return loaded_module


class Executor(metaclass=abc.ABCMeta):
    """An abstract class that defines the executor protocol."""

    @abc.abstractmethod
    def kill(self):
        """Cleanup resources and kill processes if needed."""

    @abc.abstractmethod
    def reset(self):
        """Reset the current execution."""

    @abc.abstractmethod
    def load(self, path):
        """Load the test code from a path.

        Args:
            path (:obj:`str`): The path to the test code.
        """

    @abc.abstractmethod
    def has_model(self, model_name):
        """Return True if the model is available.

        Args:
            model_name (:obj:`str`): The name of the model.

        Returns:
            bool: True if the model is available, False otherwise.
        """

    @abc.abstractmethod
    def has_step(self, model_name, name):
        """Return True if the step from the model is available.

        Args:
            model_name (:obj:`str`): The name of the model.
            name (:obj:`str`): The name of the step.

        Note:
            If ``model_name`` is ``None`` the step is a fixture.

        Returns:
            bool: True if the step from the model is available, False otherwise.
        """

    @abc.abstractmethod
    def execute_step(self, model_name, name, data=None):
        """Execute a step from a model.

        Args:
            model_name (:obj:`str`): The name of the model.
            name (:obj:`str`): The name of the step.
            data (:obj:`dict`): The current graph data.

        Note:
            If ``model_name`` is ``None`` the step is a fixture.

        Returns:
            dict: The graph data, the output of the step, and the error message with the trace
            if an error occurred::

                {
                    "output": "",
                    "data": {},
                    "error": {
                        "message": "",
                        "trace": ""
                    }
                }

            If no error occured the ``error`` key can be omitted or set to ``None``.

            If the graph data is not used or modiffied the ``data`` key can be omitted or set to ``None``.
        """


class HttpExecutor(Executor):
    """Http client for an executor service.

    Args:
        url (:obj:`str`): The URL of the executor service (e.g http://localhost:5000).
    """

    ERROR_CODES = {
        404: "Not Found",
        460: "Model Not Found",
        461: "Step Not Found",
        462: "Invalid Step Handler",
        463: "Path Not Found",
        464: "Load Error",
        465: "Test Code Not Loaded"
    }

    def __init__(self, url):
        self.url = url
        self.base = url_join(self.url, "altwalker/")

        logging.debug("Initate an HttpExecutor to connect to {} service".format(self.url))

    def _validate_response(self, response):
        if not response.status_code == 200:
            status_code = response.status_code
            error = response.json().get("error")

            error_type = self.ERROR_CODES.get(status_code, "Unknown Error")
            error_message = "The executor from {} responded with status code: {} {}.".format(
                self.url, status_code, error_type)

            if error:
                error_message += "\nMessage: {}\nTrace: {}".format(error["message"], error.get("trace"))

            raise ExecutorException(error_message)

    def _get_payload(self, response):
        try:
            body = response.json()
        except ValueError:
            body = {}

        return body.get("payload", {})

    def _get(self, path, params=None):
        response = requests.get(url_join(self.base, path), params=params)
        self._validate_response(response)

        return self._get_payload(response)

    def _put(self, path):
        response = requests.put(url_join(self.base, path))
        self._validate_response(response)

        return self._get_payload(response)

    def _post(self, path, params=None, json=None):
        HEADERS = {'Content-Type': 'application/json'}
        response = requests.post(url_join(self.base, path), params=params, json=json, headers=HEADERS)
        self._validate_response(response)

        return self._get_payload(response)

    def kill(self):
        """This method does nothing."""

    def load(self, path):
        """Makes a POST request at ``/load``.

        Args:
            path (:obj:`str`): The path to the test code.
        """

        self._post("load", json={"path": os.path.abspath(path)})

    def reset(self):
        """Makes an PUT at ``/reset``."""

        self._put("reset")

    def has_model(self, name):
        """Makes a GET request at ``/hasModel?modelName=<model_name>``.

        Args:
            model_name (:obj:`str`): The name of the model.

        Returns:
            bool: True if the model is available, False otherwise.
        """

        payload = self._get("hasModel", params={"name": name})
        has_model = payload.get("hasModel", None)

        if has_model is None:
            raise ExecutorException("Invaild response. The payload must include the key: hasModel.")

        return payload["hasModel"]

    def has_step(self, model_name, name):
        """Makes a GET request at ``/hasStep?modelName=<model_name>&name=<name>``.

        Args:
            model_name (:obj:`str`): The name of the model.
            name (:obj:`str`): The name of the step.

        Returns:
            bool: True if the step from the model is available, False otherwise.
        """

        payload = self._get("hasStep", params={"modelName": model_name, "name": name})
        has_step = payload.get("hasStep", None)

        if has_step is None:
            raise ExecutorException("Invaild response. The payload must include the key: hasStep.")

        return has_step

    def execute_step(self, model_name, name, data=None):
        """Makes a POST request at ``/executeStep?modelName=<model_name>&name=<name>``.

        Args:
            model_name (:obj:`str`): The name of the model.
            name (:obj:`str`): The name of the step.
            data (:obj:`dict`): The current graph data.

        Returns:
            dict: The graph data, the output of the step, and the error message with the
            trace if an error occurred::

                {
                    "output": "",
                    "data: {},
                    "error": {
                        "message": "",
                        "trace": ""
                    }
                }
        """

        payload = self._post("executeStep", params={"modelName": model_name, "name": name}, json={"data": data})

        if payload.get("output") is None:
            raise ExecutorException("Invaild response. The payload must include the key: output.")

        return payload


class PythonExecutor(Executor):
    """Execute methods or functions from a model like object."""

    def __init__(self, module=None):
        self._module = module
        self._instances = {}

    def _get_instance(self, class_name):
        cls = getattr(self._module, class_name)
        return cls()

    def _setup_class(self, class_name):
        if class_name not in self._instances:
            self._instances[class_name] = self._get_instance(class_name)

    def _has_function(self, name):
        func = getattr(self._module, name, None)

        if callable(func):
            return True

        return False

    def _has_method(self, class_name, name):
        cls = getattr(self._module, class_name, None)

        if isinstance(cls, type):
            method = getattr(cls, name, None)

            if callable(method):
                return True

        return False

    def kill(self):
        """This method does nothing."""

    def load(self, path):
        self.reset()

        path, package = os.path.split(path)
        self._module = load(path, package, "test")

    def reset(self):
        self._instances = {}

    def has_model(self, name):
        """Check if the module has a class named ``name``.

        Args:
            name: The name of the class

        Returns:
            bool: True if the module has a class named `name`, False otherwise.
        """
        cls = getattr(self._module, name, None)

        if isinstance(cls, type):
            return True

        return False

    def has_step(self, model_name, name):
        """Check if the module has a class named ``model_name`` with a method named.

        Args:
            model_name (:obj:`str`): The name of the model.
            name (:obj:`str`): The name of the step.

        Note:
            If ``model_name`` is ``None`` the step is a fixture.

        Returns:
            bool: True if the step from the model is available, False otherwise.
        """

        if model_name is None:
            return self._has_function(name)

        return self._has_method(model_name, name)

    def execute_step(self, model_name, name, data=None):
        """Execute a step from a model.

        Args:
            model_name (:obj:`str`): The name of the model.
            name (:obj:`str`): The name of the step.
            data (:obj:`dict`): The current graph data.

        Note:
            If ``model_name`` is ``None`` the step is a fixture.

        Returns:
            A dict containing the graph data, the output of the step, and the error message with the trace
            if an error occurred::

                {
                    "output": "",
                    "data": {},
                    "error": {
                        "message": "",
                        "trace": ""
                    }
                }

            If no error occured the ``error`` key can be omitted or set to ``None``.

            If the graph data is not used or modiffied the ``data`` key can be omitted or set to ``None``.
        """

        data = copy.deepcopy(data) if data else {}

        if model_name:
            self._setup_class(model_name)
            func = getattr(self._instances[model_name], name)
        else:
            func = getattr(self._module, name)

        spec = inspect.signature(func)
        nr_args = len(spec.parameters)

        if nr_args == 0:
            output = get_output(func)
        elif nr_args == 1:
            output = get_output(func, data)
        else:
            func_name = "{}.{}".format(model_name, name) if model_name else name
            type_ = "method" if model_name else "function"

            error_message = "The {} {} must take {} or {} parameters but it expects {} parameters."

            raise ExecutorException(error_message.format(func_name, type_, 0, 1, nr_args))

        output["data"] = data
        return output


class DotnetExecutorService:
    """Starts a .NET executor service.

    * ``dotnet run -p <path>`` - is used to compile and run the console app project.
    * ``dotnet <path>`` - is used to run compiled exe or dll.

    Args:
        path: The path of the console application project, dll or exe, that starts an ``ExecutorService``.
        server_url: The url for the service to listen (e.g. http://localhost:5000/).
        output_file: A file for the output of the command.
    """

    def __init__(self, path, server_url, output_file="dotnet-executor.log"):
        self.path = path
        self.server_url = server_url
        self.output_file = output_file

        command = self._create_command(path, server_url)

        logger.debug("Starting .NET Executor Service from {} on `{}`".format(path,  server_url))
        logger.debug("Command: {}".format(" ".join(command)))

        self._process = subprocess.Popen(
            command, stdout=open(output_file, "w"), stderr=subprocess.STDOUT)

        self._read_logs()

    def _read_logs(self):
        """Read logs to check if the service started correctly."""

        fp = open(self.output_file)

        while 1:
            where = fp.tell()
            line = fp.readline()
            if not line:
                time.sleep(0.1)
                fp.seek(where)
            else:
                if "Now listening on:" in line:
                    break

            if self._process.poll() is not None:
                logger.debug(
                    "Could not start .NET Executor service from {} on `{}`"
                    .format(self.path, self.server_url))
                logger.debug("Process exit code: {}".format(self._process.poll()))

                raise ExecutorException(
                    "Could not start .NET Executor service from {} on {}\nCheck the log file at: {}"
                    .format(self.path, self.server_url, self.output_file))

        fp.close()

    @staticmethod
    def _create_command(path, url):
        command = get_command("dotnet")

        if os.path.isdir(path):
            command.append("run")
            command.append("-p")

        command.append(path)
        command.append("--server.urls={}".format(url))

        return command

    def kill(self):
        """Kill the .NET executor service process.

        Note:
            If the path given was a project path and the service was started with `dotnet run`
            kills the main process and child process, because `dotnet run` starts the service
            in a child process.
        """

        logger.debug("Kill the .NET Executor Service from {} on {}".format(self.path, self.server_url))
        kill(self._process.pid)


class DotnetExecutor(HttpExecutor):
    """Starts a .NET executor service, and alows you to interact with it.

    Args:
        path: The path of the console application project, dll or exe, that starts an ``ExecutorService``.
        url: The url for the service to listen (e.g. http://localhost:5000/).
    """

    def __init__(self, path, url):
        super().__init__(url)

        self._service = DotnetExecutorService(path, url)

    def load(self, path):
        """Kill the executor service and start a new one with the given path."""

        logger.debug("Restart the .NET Executor service from {} on {}".format(path, self.base))

        self._service.kill()
        self._service = DotnetExecutorService(path, self.base)

    def kill(self):
        """Kill the executor service."""

        self._service.kill()


def create_http_executor(path, url):
    """Creates a HTTP executor."""

    executor = HttpExecutor(url)
    executor.load(path)

    return executor


def create_dotnet_executor(path, url):
    """Creates a .NET executor."""

    return DotnetExecutor(path, url)


def create_python_executor(path):
    """Creates a Python executor."""

    path, package = os.path.split(path)
    module = load(path, package, "test")

    return PythonExecutor(module)


def create_executor(path, type_, url=None):
    """Creates an executor.

    Args:
        path: The path to the tests.
        type_: The type of the executor (e.g. http, python, dotnet).
        url: The url for the executor service.

    Raises:
        ValueError: If the ``type_`` is not supported.
    """

    if type_ == "http":
        return create_http_executor(path, url)
    elif type_ == "python":
        return create_python_executor(path)
    elif type_ == "dotnet" or type_ == "c#":
        return create_dotnet_executor(path, url)
    else:
        raise ValueError("{} is not a supported executor type.".format(type_))<|MERGE_RESOLUTION|>--- conflicted
+++ resolved
@@ -74,14 +74,9 @@
 
 def load(path, package, module):
     """Load a module from a package at a given path."""
-<<<<<<< HEAD
-    if not package:
-        raise Exception("Package to load is required")
-=======
 
     if not package:
         raise ValueError("Package to load is required")
->>>>>>> aa755d15
 
     _pop_previously_loaded_modules(path, package)
 
