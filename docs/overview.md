--- conflicted
+++ resolved
@@ -83,11 +83,7 @@
 
 ## GraphWalker
 
-<<<<<<< HEAD
-**GraphWalker** is an Model-Based testing tool. It reads models in the
-=======
 **GraphWalker** is an Model-Based Testing tool. It reads models in the
->>>>>>> 6f07f523
 shape of directed graphs, and generate (test) paths from these graphs.
 
 AltWalker uses [GraphWalker](http://graphwalker.github.io) as a Planner (it uses
