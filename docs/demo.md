# Demo

## Ecommerce Demo

[Source Code](https://gitlab.com/altom/altwalker/altwalker-examples/tree/master/ecommerce-snipcart-jekyll-example)

In this example you will learn how to model your ecommerce website tests as a directional graph, how to use Actions, Guards and Shared State in your graph model. You will learn how to use AltWalker's `online`, `offline`, `walk`, `check` and `verify` commands.

The tests are written in python with selenium and python page object model (pypom). The ecommerce website beeing tested is written in markdown and uses jekyll to generate static files. For cart and order management it uses snipcart.

The website is hosted in [Gitlab Pages](https://altom.gitlab.io/altwalker/snipcart-jekyll-ecommerce-demo/) and its forked from [snipcart on github](https://github.com/snipcart/snipcart-jekyll-integration).

### Setup

For this Demo we used [geckodriver](https://github.com/mozilla/geckodriver) to launch the Firefox browser.


* Download [geckodriver](https://github.com/mozilla/geckodriver):

    After you download and extract the executable, make sure you set the path to the geckodriver executable in the `Path` variable to make other programs aware of its location.

    On Windows:

    ```
    $ set PATH=%PATH%;C:\bin\geckodriver
    ```

    On Linux/MacOS:

    ```
    $  ln -s /path/to/geckodriver /urs/local/bin/geckodriver
    ```

*  Clone the examples repositorie, with SSH:

    ```
    $ git clone git@gitlab.com:altom/altwalker/altwalker-examples.git
    ```

    Or with HTTPS:

    ```
    $ git clone https://gitlab.com/altom/altwalker/altwalker-examples.git
    ```

<<<<<<< HEAD
For installing altwalker follow [installation](installation.md) guide.

### Run tests
=======
* Go into the ecommerce demo directory:

    ```
    $ cd altwalker-examples/ecommerce-snipcart-jekyll-example
    ```

* (__optional__) Create a python virtual enviroment:

    On Linux/MacOS:

    ```
    $ python3 -m venv .virtualenv
    $ source .virtualenv/bin/activate
    ```

    On Windows:

    ```
    $ python3 -m venv .virtualenv
    $ .virtualenv\Scripts\activate'
    ```

* Install the python dependencies:

    ```
    $ pip3 install -r requirements.txt
    ```

    Or:

    ```
    $ python3 -m pip install -r requirements.txt
    ```

### Run Tests
>>>>>>> 35b6f625

#### online

```
$ altwalker online -m models/default.json "random(edge_coverage(100))" tests
```

Walks randomly through the graph until all edges have been passed.

- starts GraphWalker REST service on default port 8887.
- initializes GraphWalker with `models/default.json` model and `random(edge_coverage(100))` generator stop condition.
- communicates with GraphWalker to get next step to be executed
- executes the test in `tests` package associated with the step

#### offline and walk

```
$ altwalker offline -m models/default.json "random(edge_coverage(100) && vertex_coverage(100))" -f steps.json
```

Generates a valid path throgh the test graph.
- runs graphwalker offline command to generate a list of valid steps through the graph.

```
altwalker walk tests ./steps.json
```

Walks on the steps in `./steps.json` file.
- reads steps from file
- executes, in the order from file, the tests in `tests` package associated with each step

#### check

```
altwalker check -m models/default.json "random(edge_coverage(100) && vertex_coverage(100))"
```

Checks the integity of the model.
- runs GraphWalker's check command
- runs AltwWalker's checks on json models interity


#### verify

```
$ altwalker verify -m models/default.json tests
```

Verifies that your model and tests are valid, and that all names referred in the model are implemented in `tests` package


### Modeling

![ecommerce altwalker model](_static/ecommerce-model.png)

We have modeled our ecommerce website as a directional graph. In our model file we specify wihch function is executed by AltWalker when we reach a vertex or an edge.

_Each vertex in the graph represents a state_ (e.g. `cart_not_empty`). This is where we put our asserts.

_Each edge in the graph represents an action_ (e.g. `add_to_cart`, `go_to_product_page`). This is where we put our page interaction code.


`models/default.json` contains __NavigationModel__ and __CheckoutModel__.
* __NavigationModel__ contains edges and models that verify homepage and product page behaviour.
* __CheckoutModel__ contains edges and models that verify cart checkout process.


### Shared States

__NavigationModel__ and __CheckoutModel__ are linked together by `cart_open_and_not_empty` and `homepage` vertices.

The `cart_open_and_not_empty` in NavigationModel has the same `sharedState` value as `cart_open_and_not_empty` in CheckoutModel.

The `homepage` in NavigationModel has the same `sharedState` value as `homepage` in CheckoutModel.

If GraphWalker reaches `cart_open_and_not_empty` in NavigationModel model, it will continue on `cart_open_and_not_empty` in CheckoutModel, and if reaches `hompage` from _CheckoutModel_ it will continue on with `homplage` from _NavigationModel_.

#### Actions and Guards

The `cart_open_and_not_empty` vertex from _NavigationModel_ has 4 edges linked into it. All of the 4 edges are guarded by:

```
"guard":"global.itemsInCart>0"
```

that means that GraphWalker will not generate a path that goes through the guarded edges unless `global.itemsInCart` is greater than 0. The `global.itemsInCart` variable is initialized at start in NavigationModel's actions:

```
"actions": ["global.itemsInCart=0;"]
```

and its updated in `add_to_cart_from_homepage`, `add_to_cart_from_product_page` and `e_place_order`, where it's increased by one each time one of the three edges is reached:

```
"actions": ["global.itemsInCart++;"]
```

This way we make sure that every time we reach `cart_open_and_not_empty` we have items in cart and we can jump to _CheckoutModel_.


### Tests

The tests can be found inside `tests` package. We use selenium and pypom to interact with the ecommerce website. The code that interacts with the page, is inside `tests/pages/` package.

Each model defined in `models/default.json` has an associated class in `tests/test.py`. `tests/test.py` contains `NavigationModel` and `CheckoutModel` classes.

During execution of tests, when the path reaches vertex with id `v_homepage` defined in NavigationModel, AltWalker will execute the method `tests/test.py::NavigationModel::homepage`.

__Further Reading / Useful Links__:
  * [Seleniun](https://docs.seleniumhq.org/)
  * [Selenium with python](https://selenium-python.readthedocs.io/)
  * [Python Page Object Model](https://pypom.readthedocs.io/en/latest/)<|MERGE_RESOLUTION|>--- conflicted
+++ resolved
@@ -43,11 +43,6 @@
     $ git clone https://gitlab.com/altom/altwalker/altwalker-examples.git
     ```
 
-<<<<<<< HEAD
-For installing altwalker follow [installation](installation.md) guide.
-
-### Run tests
-=======
 * Go into the ecommerce demo directory:
 
     ```
@@ -83,7 +78,6 @@
     ```
 
 ### Run Tests
->>>>>>> 35b6f625
 
 #### online
 
