--- conflicted
+++ resolved
@@ -277,8 +277,4 @@
 
 ## License
 
-<<<<<<< HEAD
-AltWalker is licensed under the [GNU General Public License v3.0](https://gitlab.com/altom/altwalker/altwalker/-/blob/develop/LICENSE).
-=======
-This project is licensed under the [GNU General Public License v3.0](LICENSE).
->>>>>>> 3888d7c3
+This project is licensed under the [GNU General Public License v3.0](https://github.com/altwalker/altwalker/blob/main/LICENSE).